--- conflicted
+++ resolved
@@ -214,11 +214,7 @@
   max_critic_ckpt_to_keep: null
   ray_wait_register_center_timeout: 300
   device: cuda
-<<<<<<< HEAD
-  accelerator_type: null
-=======
   use_legacy_worker_impl: auto
->>>>>>> 69a467f9
 data:
   tokenizer: null
   use_shm: false
